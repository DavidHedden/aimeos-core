--- conflicted
+++ resolved
@@ -88,11 +88,7 @@
 		 *
 		 * @param array List of decorator names
 		 * @since 2014.03
-<<<<<<< HEAD
-		 * @category Developer
-=======
 		 * @category Developers
->>>>>>> e698902b
 		 * @see controller/frontend/common/decorators/default
 		 * @see controller/frontend/catalog/decorators/global
 		 * @see controller/frontend/catalog/decorators/local
@@ -116,11 +112,7 @@
 		 *
 		 * @param array List of decorator names
 		 * @since 2014.03
-<<<<<<< HEAD
-		 * @category Developer
-=======
 		 * @category Developers
->>>>>>> e698902b
 		 * @see controller/frontend/common/decorators/default
 		 * @see controller/frontend/catalog/decorators/excludes
 		 * @see controller/frontend/catalog/decorators/local
@@ -145,11 +137,7 @@
 		 *
 		 * @param array List of decorator names
 		 * @since 2014.03
-<<<<<<< HEAD
-		 * @category Developer
-=======
 		 * @category Developers
->>>>>>> e698902b
 		 * @see controller/frontend/common/decorators/default
 		 * @see controller/frontend/catalog/decorators/excludes
 		 * @see controller/frontend/catalog/decorators/global
