<?php

/**
 * @copyright Copyright (c) Metaways Infosystems GmbH, 2013
 * @license LGPLv3, http://www.arcavias.com/en/license
 */

/**
 * Basket controller
 */
class BasketController extends Application_Controller_Action_Abstract
{
	/**
	 * Integrates the basket.
	 */
	public function indexAction()
	{
		$startaction = microtime( true );
		$context = Zend_Registry::get( 'ctx' );

		try
		{
			$mshop = $this->_getMShop();
			$templatePaths = $mshop->getCustomPaths( 'client/html' );

			$this->view->basket = Client_Html_Basket_Standard_Factory::createClient( $context, $templatePaths );
			$this->view->basket->setView( $this->_createView() );
			$this->view->basket->process();

<<<<<<< HEAD
			$filter = Client_Html_Catalog_Filter_Factory::createClient( $context, $templatePaths );
			$this->view->searchfilter = $filter->getSubClient( 'search' );
			$this->view->searchfilter->setView( $this->_createView() );
=======
			$this->view->minibasket = Client_Html_Basket_Mini_Factory::createClient( $context, $templatePaths );
			$this->view->minibasket->setView( $this->_createView() );
>>>>>>> f3a6065f

			$this->render( 'index' );
		}
		catch( MW_Exception $e )
		{
			echo 'A database error occured';
		}
		catch( Exception $e )
		{
			echo 'Error: ' . $e->getMessage();
		}


		$msg = 'Basket total time: ' . ( ( microtime( true ) - $startaction ) * 1000 ) . 'ms';
		$context->getLogger()->log( $msg, MW_Logger_Abstract::INFO, 'performance' );
	}

}<|MERGE_RESOLUTION|>--- conflicted
+++ resolved
@@ -27,14 +27,12 @@
 			$this->view->basket->setView( $this->_createView() );
 			$this->view->basket->process();
 
-<<<<<<< HEAD
 			$filter = Client_Html_Catalog_Filter_Factory::createClient( $context, $templatePaths );
 			$this->view->searchfilter = $filter->getSubClient( 'search' );
 			$this->view->searchfilter->setView( $this->_createView() );
-=======
+
 			$this->view->minibasket = Client_Html_Basket_Mini_Factory::createClient( $context, $templatePaths );
 			$this->view->minibasket->setView( $this->_createView() );
->>>>>>> f3a6065f
 
 			$this->render( 'index' );
 		}
