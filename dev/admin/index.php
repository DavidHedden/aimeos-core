<?php

/**
 * @copyright Copyright (c) Metaways Infosystems GmbH, 2011
 * @license LGPLv3, http://www.arcavias.com/en/license
*/


try
{
	date_default_timezone_set('UTC');

<<<<<<< HEAD
	require_once dirname( dirname( dirname( __FILE__ ) ) ) . DIRECTORY_SEPARATOR . 'MShop.php';
=======
	require_once dirname( dirname( dirname( __FILE__ ) ) ) . DIRECTORY_SEPARATOR . 'Arcavias.php';

>>>>>>> 037c8bd5
	$mshop = new MShop();

	require_once 'Init.php';
	$init = new Init( $mshop, dirname( __FILE__ ) . DIRECTORY_SEPARATOR . 'config' );

	$html = $init->getHtml( realpath($_SERVER['SCRIPT_FILENAME']), $_SERVER['SCRIPT_NAME'] );
	$site = $init->getJsonSite( ( isset( $_REQUEST['site'] ) ? $_REQUEST['site'] : 'unittest' ) );
	$jsonrpc = $init->getJsonRpcController();

	$itemSchema = $jsonrpc->getJsonItemSchemas();
	$searchSchema = $jsonrpc->getJsonSearchSchemas();
	$smd = $jsonrpc->getJsonSmd( 'jsonrpc.php' );
}
catch( Exception $e )
{
	echo $e->getMessage();
	echo $e->getTraceAsString();
	exit();
}
?>
<!DOCTYPE html PUBLIC "-//W3C//DTD HTML 4.01 Transitional//EN" "http://www.w3.org/TR/html4/loose.dtd">
<html>
<head>
	<meta http-equiv="Content-Type" content="text/html; charset=UTF-8">
	<title>Arcavias ExtJS Admin Interface</title>
	<?php echo $html; ?>
	<script type="text/javascript">

		Ext.ns('MShop.config');
		MShop.config.activeTab = <?php echo isset( $_REQUEST['tab'] ) ? $_REQUEST['tab'] : 0; ?>;
		MShop.config.urlTemplate = "index.php?&site={site}&tab={tab}";

		MShop.config.site = <?php echo $site; ?>;

		MShop.config.itemschema = <?php echo $itemSchema ?>;

		MShop.config.searchschema = <?php echo $searchSchema ?>;

		MShop.config.smd = <?php echo $smd ?>;

		Ext.ns('MShop.config.baseurl');
		MShop.config.baseurl.content = '../images';

	</script>
</head>
<body>
	<noscript>
		<p>You need to enable javascript!</p>
	</noscript>
</body>
</html><|MERGE_RESOLUTION|>--- conflicted
+++ resolved
@@ -10,12 +10,8 @@
 {
 	date_default_timezone_set('UTC');
 
-<<<<<<< HEAD
-	require_once dirname( dirname( dirname( __FILE__ ) ) ) . DIRECTORY_SEPARATOR . 'MShop.php';
-=======
 	require_once dirname( dirname( dirname( __FILE__ ) ) ) . DIRECTORY_SEPARATOR . 'Arcavias.php';
 
->>>>>>> 037c8bd5
 	$mshop = new MShop();
 
 	require_once 'Init.php';
