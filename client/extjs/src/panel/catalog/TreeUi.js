/*!
 * Copyright (c) Metaways Infosystems GmbH, 2011
 * LGPLv3, http://www.arcavias.com/en/license
 * $Id: TreeUi.js 14834 2012-01-12 17:13:15Z nsendetzky $
 */


Ext.ns('MShop.panel.catalog');

MShop.panel.catalog.TreeUi = Ext.extend(MShop.panel.AbstractTreeUi, {

	rootVisible : true,
	useArrows : true,
	autoScroll : true,
	animate : true,
	enableDD : true,
	containerScroll : true,
	border : false,
	ddGroup : 'MShop.panel.catalog',
	maskDisabled: true,
	domain: 'catalog',

	recordName : 'Catalog',
	idProperty : 'catalog.id',
	exportMethod : 'Catalog_Export_Text.createJob',
	importMethod: 'Catalog_Import_Text.uploadFile',


	initComponent : function()
	{
		this.title = _('Catalog');

		MShop.panel.AbstractListUi.prototype.initActions.call(this);
		MShop.panel.AbstractListUi.prototype.initToolbar.call(this);

		this.recordClass = MShop.Schema.getRecord(this.recordName);

		this.initLoader();

		// fake a root -> needed by extjs
		this.root = new Ext.tree.AsyncTreeNode( { id : 'root' } );
		
		MShop.panel.catalog.TreeUi.superclass.initComponent.call(this);
	},
		
	inspectCreateNode : function(attr)
	{
		// adding label to object as text is necessary
		var status = attr['catalog.status'];

		attr.id = attr['catalog.id'];
		attr.text = attr['catalog.label'];
		attr.code = attr['catalog.code'];
		attr.cls = 'statustext-' + status;

		// create record and insert into own store
		this.store.suspendEvents(false);
		var oldRecord = this.store.getById(attr['catalog.id']);
		this.store.remove(oldRecord);

		this.store.add( [ new this.recordClass( {
				id : attr.id,
				status : status,
				code : attr['catalog.code'],
				label : attr['catalog.label'],
<<<<<<< HEAD
				'catalog.siteid' : attr['catalog.siteid'],
=======
				'catalog.config' : attr['catalog.config'],
				'catalog.siteid' :attr['catalog.siteid'],
>>>>>>> dcc8972a
				'catalog.ctime' : attr['catalog.ctime'],
				'catalog.mtime' : attr['catalog.mtime'],
				'catalog.editor' : attr['catalog.editor']
		}, attr.id ) ] );

		this.store.resumeEvents();
	},
});

// hook this into the main tab panel
Ext.ux.ItemRegistry.registerItem('MShop.MainTabPanel', 'MShop.panel.catalog.treeui', MShop.panel.catalog.TreeUi, 30);<|MERGE_RESOLUTION|>--- conflicted
+++ resolved
@@ -63,12 +63,8 @@
 				status : status,
 				code : attr['catalog.code'],
 				label : attr['catalog.label'],
-<<<<<<< HEAD
-				'catalog.siteid' : attr['catalog.siteid'],
-=======
 				'catalog.config' : attr['catalog.config'],
 				'catalog.siteid' :attr['catalog.siteid'],
->>>>>>> dcc8972a
 				'catalog.ctime' : attr['catalog.ctime'],
 				'catalog.mtime' : attr['catalog.mtime'],
 				'catalog.editor' : attr['catalog.editor']
