--- conflicted
+++ resolved
@@ -122,10 +122,7 @@
 			$search->compare( '==', 'order.base.customerid', $customerid )
 		);
 		$search->setConditions( $search->combine( '&&', $expr ) );
-<<<<<<< HEAD
-=======
 
->>>>>>> 6a472d1a
 		$items = $manager->searchItems( $search );
 
 		if( ( $item = reset( $items ) ) === false ) {
