--- conflicted
+++ resolved
@@ -9,16 +9,9 @@
 
 before_script:
   - composer install || sleep 60 && composer install
-<<<<<<< HEAD
-  - mysql -e 'create database arcavias;'
-  - echo "<?php return array( 'db' => array( 'adapter' => 'mysql', 'host' => '127.0.0.1', 'database' => 'arcavias', 'username' => 'root', 'password' => '', 'limit' => 2, 'opt-persistent' => false, 'stmt' => array( \"SET NAMES 'utf8'\", \"SET SESSION sql_mode='ANSI'\" ) ) );" > config/resource.php
-  - echo "<?php return array( 'db' => array( 'adapter' => 'mysql', 'host' => '127.0.0.1', 'database' => 'arcavias', 'username' => 'root', 'password' => '', 'limit' => 2, 'opt-persistent' => false, 'stmt' => array( \"SET NAMES 'utf8'\", \"SET SESSION sql_mode='ANSI'\" ) ) );" > lib/mwlib/tests/config/resource.php
-  - echo "" >> /etc/hhvm/php.ini; echo "short_open_tags = Off" >> /etc/hhvm/php.ini
-=======
   - mysql -e 'create database aimeos;'
   - echo "<?php return array( 'db' => array( 'adapter' => 'mysql', 'host' => '127.0.0.1', 'database' => 'aimeos', 'username' => 'root', 'password' => '', 'limit' => 2, 'opt-persistent' => false, 'stmt' => array( \"SET NAMES 'utf8'\", \"SET SESSION sql_mode='ANSI'\" ) ) );" > config/resource.php
   - echo "<?php return array( 'db' => array( 'adapter' => 'mysql', 'host' => '127.0.0.1', 'database' => 'aimeos', 'username' => 'root', 'password' => '', 'limit' => 2, 'opt-persistent' => false, 'stmt' => array( \"SET NAMES 'utf8'\", \"SET SESSION sql_mode='ANSI'\" ) ) );" > lib/mwlib/tests/config/resource.php
->>>>>>> 3386d5a4
 
 script: "vendor/bin/phing setup coverage check"
 
