--- conflicted
+++ resolved
@@ -86,11 +86,6 @@
 	}
 
 
-<<<<<<< HEAD
-	require_once dirname( __FILE__ ) . DIRECTORY_SEPARATOR . 'Arcavias.php';
-
-=======
->>>>>>> 2440f8dd
 	spl_autoload_register( 'setup_autoload' );
 
 	require 'vendor' . DIRECTORY_SEPARATOR . 'autoload.php';
