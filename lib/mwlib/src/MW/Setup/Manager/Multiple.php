<?php

/**
 * @copyright Copyright (c) Metaways Infosystems GmbH, 2014
 * @license LGPLv3, http://www.gnu.org/licenses/lgpl.html
 * @package MW
 * @subpackage Setup
 */


/**
 * Manager for setup and upgrade process using multiple connections.
 *
 * @package MW
 * @subpackage Setup
 */
class MW_Setup_Manager_Multiple extends MW_Setup_Manager_Abstract
{
	private $_dbm;
	private $_additional;
	private $_tasks = array();
	private $_tasksDone = array();
	private $_dependencies = array();


	/**
	 * Initializes the setup manager.
	 *
	 * @param MW_DB_Manager_Interface $dbm Database manager
	 * @param array $dbconfig Associative list of database configurations, each with the db resource
	 * 	name as key and an associative list of "adapter", "host", "database", "username" and "password" keys
	 * @param array|string $taskpath Filesystem paths to the directory which contains the task classes
	 * @param mixed $additional Additionally provided information for the setup tasks if required
	 */
	public function __construct( MW_DB_Manager_Interface $dbm, array $dbconfig, $taskpath, $additional = null )
	{
		$this->_dbm = $dbm;
		$this->_additional = $additional;

		$conns = array();
		$schemas = array();

		foreach( $dbconfig as $rname => $dbconf )
		{
			if( !isset( $dbconf['adapter'] ) ) {
				throw new MW_Setup_Exception( sprintf( 'Configuration parameter "%1$s" missing in "%2$s"', 'adapter', $rname ) );
			}

			if( !isset( $dbconf['database'] ) ) {
				throw new MW_Setup_Exception( sprintf( 'Configuration parameter "%1$s" missing in "%2$s"', 'database', $rname ) );
			}

			$conns[$rname] = $dbm->acquire( $rname );
			$schemas[$rname] = $this->_createSchema( $conns[$rname], $dbconf['adapter'], $dbconf['database'] );
		}

		if( !is_array( $taskpath ) ) { $taskpath = (array) $taskpath; }
		$this->_setupTasks( $taskpath, $conns, $schemas );
	}


	/**
	 * Executes all tasks for the given database type
	 *
	 * @param string $dbtype Name of the database type (mysql, etc.)
	 */
	public function run( $dbtype )
	{
		foreach( $this->_tasks as $taskname => $task ) {
			$this->_runTasks( $dbtype, array( $taskname ) );
		}
	}


	/**
	 * Runs the given tasks depending on their dependencies.
	 *
	 * @param string $dbtype Database adapter type, e.g. "mysql", "pgsql", etc.
	 * @param array $tasknames List of task names
	 * @param array $stack List of task names that are sheduled after this task
	 */
	protected function _runTasks( $dbtype, array $tasknames, array $stack = array() )
	{
		foreach( $tasknames as $taskname )
		{
			if( in_array( $taskname, $this->_tasksDone ) ) { continue; }

			if( in_array( $taskname, $stack ) ) {
				$msg = 'Circular dependency for "%1$s" detected. Task stack: %2$s';
				throw new MW_Setup_Exception( sprintf( $msg, $taskname, implode( ', ', $stack ) ) );
			}

			$stack[] = $taskname;

			if( isset( $this->_dependencies[$taskname] ) ) {
				$this->_runTasks( $dbtype, (array) $this->_dependencies[$taskname], $stack );
			}

			if( isset( $this->_tasks[$taskname] ) ) {
file_put_contents( 'setup.log', $taskname . "\n", FILE_APPEND );
				$this->_tasks[$taskname]->run( $dbtype );
			}

			$this->_tasksDone[] = $taskname;
		}
	}


	/**
	 * Sets up the tasks and their dependencies.
	 *
	 * @param array $paths List of paths containing setup task classes
	 * @param array $conns Associative list of db connections with the resource name as key
	 * @param array $schemas Associative list of db schemas with the resource name as key
	 */
	protected function _setupTasks( array $paths, array $conns, array $schemas )
	{
		$defconn = ( isset( $conns['db'] ) ? $conns['db'] : reset( $conns ) );
		$defschema = ( isset( $schemas['db'] ) ? $schemas['db'] : reset( $schemas ) );

		$this->_tasks = $this->_createTasks( $paths, $defschema, $defconn, $this->_additional );
<<<<<<< HEAD

		foreach( $this->_tasks as $name => $task )
		{
			$task->setSchemas( $schemas );
			$task->setConnections( $conns );

			foreach( (array) $task->getPreDependencies() as $taskname ) {
				$this->_dependencies[$name][] = $taskname;
			}

=======

		foreach( $this->_tasks as $name => $task )
		{
			$task->setSchemas( $schemas );
			$task->setConnections( $conns );

			$this->_dependencies[$name] = (array) $task->getPreDependencies();

>>>>>>> 99478540
			foreach( (array) $task->getPostDependencies() as $taskname ) {
				$this->_dependencies[$taskname][] = $name;
			}
		}
	}
}<|MERGE_RESOLUTION|>--- conflicted
+++ resolved
@@ -97,7 +97,6 @@
 			}
 
 			if( isset( $this->_tasks[$taskname] ) ) {
-file_put_contents( 'setup.log', $taskname . "\n", FILE_APPEND );
 				$this->_tasks[$taskname]->run( $dbtype );
 			}
 
@@ -119,7 +118,6 @@
 		$defschema = ( isset( $schemas['db'] ) ? $schemas['db'] : reset( $schemas ) );
 
 		$this->_tasks = $this->_createTasks( $paths, $defschema, $defconn, $this->_additional );
-<<<<<<< HEAD
 
 		foreach( $this->_tasks as $name => $task )
 		{
@@ -130,16 +128,6 @@
 				$this->_dependencies[$name][] = $taskname;
 			}
 
-=======
-
-		foreach( $this->_tasks as $name => $task )
-		{
-			$task->setSchemas( $schemas );
-			$task->setConnections( $conns );
-
-			$this->_dependencies[$name] = (array) $task->getPreDependencies();
-
->>>>>>> 99478540
 			foreach( (array) $task->getPostDependencies() as $taskname ) {
 				$this->_dependencies[$taskname][] = $name;
 			}
