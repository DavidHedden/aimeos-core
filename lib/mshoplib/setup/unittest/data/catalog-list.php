--- conflicted
+++ resolved
@@ -81,10 +81,7 @@
 		array( 'parentid' => 'catalog/new', 'typeid' => 'media/default', 'domain' => 'media', 'refid' => 'media/path/to/folder/example2.jpg', 'start' => '2010-01-01 00:00:00', 'end' => '2022-01-01 00:00:00', 'pos' => 1 ),
 		array( 'parentid' => 'catalog/internet', 'typeid' => 'media/default', 'domain' => 'media', 'refid' => 'media/path/to/folder/example3.jpg', 'start' => '2010-01-01 00:00:00', 'end' => '2022-01-01 00:00:00', 'pos' => 2 ),
 		array( 'parentid' => 'catalog/group', 'typeid' => 'media/default', 'domain' => 'media', 'refid' => 'media/path/to/folder/example4.jpg', 'start' => '2010-01-01 00:00:00', 'end' => '2022-01-01 00:00:00', 'pos' => 3 ),
-<<<<<<< HEAD
-=======
 		array( 'parentid' => 'catalog/cafe', 'typeid' => 'media/default', 'domain' => 'media', 'refid' => 'media/path/to/folder/cafe/stage.jpg', 'start' => '2010-01-01 00:00:00', 'end' => '2022-01-01 00:00:00', 'pos' => 4 ),
->>>>>>> 8d329791
 
 		array( 'parentid' => 'catalog/new', 'typeid' => 'text/unittype18', 'domain' => 'text', 'refid' => 'text/new', 'start' => '2010-01-01 00:00:00', 'end' => '2099-01-01 00:00:00', 'pos' => 0 ),
 		array( 'parentid' => 'catalog/new', 'typeid' => 'text/unittype19', 'domain' => 'text', 'refid' => 'text/new_long_desc', 'start' => '2010-01-01 00:00:00', 'end' => '2099-01-01 00:00:00', 'pos' => 1 ),
