--- conflicted
+++ resolved
@@ -10,14 +10,8 @@
 	),
 
 	'price/list' => array(
-<<<<<<< HEAD
-		array( 'parentid' => 'price/attribute/default/99.99/9.99', 'typeid' => 'customer/default', 'domain' => 'customer', 'refid' => 'customer/UTC001', 'start' => null, 'end' => null, 'pos' => 0, 'status' => 1 ),
-		array( 'parentid' => 'price/attribute/default/99.99/9.99', 'typeid' => 'customer/default', 'domain' => 'customer', 'refid' => 'customer/UTC002', 'start' => null, 'end' => null, 'pos' => 1, 'status' => 1 ),
-		array( 'parentid' => 'price/attribute/default/99.99/9.99', 'typeid' => 'customer/default', 'domain' => 'customer', 'refid' => 'customer/UTC003', 'start' => '2002-01-01 00:00:00', 'end' => '2006-12-31 23:59:59', 'pos' => 2, 'status' => 1 ),
-=======
-		array( 'parentid' => 'price/attribute/default/99.99/9.99', 'typeid' => 'customer/default', 'domain' => 'customer', 'refid' => 'customer/UTC001', 'start' => null, 'end' => null, 'config' => array(), 'pos' => 0 ),
-		array( 'parentid' => 'price/attribute/default/99.99/9.99', 'typeid' => 'customer/default', 'domain' => 'customer', 'refid' => 'customer/UTC002', 'start' => null, 'end' => null, 'config' => array(), 'pos' => 1 ),
-		array( 'parentid' => 'price/attribute/default/99.99/9.99', 'typeid' => 'customer/default', 'domain' => 'customer', 'refid' => 'customer/UTC003', 'start' => '2002-01-01 00:00:00', 'end' => '2006-12-31 23:59:59', 'config' => array(), 'pos' => 2 ),
->>>>>>> 6d63f934
+		array( 'parentid' => 'price/attribute/default/99.99/9.99', 'typeid' => 'customer/default', 'domain' => 'customer', 'refid' => 'customer/UTC001', 'start' => null, 'end' => null, 'config' => array(), 'pos' => 0, 'status' => 1 ),
+		array( 'parentid' => 'price/attribute/default/99.99/9.99', 'typeid' => 'customer/default', 'domain' => 'customer', 'refid' => 'customer/UTC002', 'start' => null, 'end' => null, 'config' => array(), 'pos' => 1, 'status' => 1 ),
+		array( 'parentid' => 'price/attribute/default/99.99/9.99', 'typeid' => 'customer/default', 'domain' => 'customer', 'refid' => 'customer/UTC003', 'start' => '2002-01-01 00:00:00', 'end' => '2006-12-31 23:59:59', 'config' => array(), 'pos' => 2, 'status' => 1 ),
 	)
 );