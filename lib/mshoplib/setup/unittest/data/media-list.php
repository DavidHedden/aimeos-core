--- conflicted
+++ resolved
@@ -21,24 +21,13 @@
 	),
 
 	'media/list' => array (
-<<<<<<< HEAD
-		array( 'parentid' => 'media/prod_266x221/198_prod_266x221.jpg', 'typeid' => 'attribute/option', 'domain' => 'attribute', 'refid' => 'attribute/media/color/olive', 'start' => null, 'end' => null, 'pos' => 0, 'status' => 1 ),
-		array( 'parentid' => 'media/prod_266x221/198_prod_266x221.jpg', 'typeid' => 'attribute/option', 'domain' => 'attribute', 'refid' => 'attribute/media/color/blue', 'start' => null, 'end' => null, 'pos' => 1, 'status' => 1 ),
-		array( 'parentid' => 'media/prod_266x221/198_prod_266x221.jpg', 'typeid' => 'attribute/option', 'domain' => 'attribute', 'refid' => 'attribute/media/color/red', 'start' => null, 'end' => null, 'pos' => 2, 'status' => 1 ),
-		array( 'parentid' => 'media/prod_114x95/194_prod_114x95.jpg', 'typeid' => 'attribute/option', 'domain' => 'attribute', 'refid' => 'attribute/media/color/blue', 'start' => null, 'end' => null, 'pos' => 0, 'status' => 1 ),
-		array( 'parentid' => 'media/prod_179x178/196_prod_179x178.jpg', 'typeid' => 'attribute/option', 'domain' => 'attribute', 'refid' => 'attribute/media/color/red', 'start' => '2002-01-01 00:00:00', 'end' => '2006-12-31 23:59:59', 'pos' => 0, 'status' => 1 ),
-		array( 'parentid' => 'media/prod_266x221/198_prod_266x221.jpg', 'typeid' => 'attribute/option', 'domain' => 'text', 'refid' => 'text/img_desc', 'start' => null, 'end' => null, 'pos' => 0, 'status' => 1 ),
-		array( 'parentid' => 'media/path/to/folder/example5.jpg', 'typeid' => 'attribute/default', 'domain' => 'attribute', 'refid' => 'attribute/media/color/white', 'start' => null, 'end' => null, 'pos' => 0, 'status' => 1 ),
-		array( 'parentid' => 'media/path/to/folder/example6.jpg', 'typeid' => 'attribute/default', 'domain' => 'attribute', 'refid' => 'attribute/media/color/blue', 'start' => null, 'end' => null, 'pos' => 0, 'status' => 1 ),
-=======
-		array( 'parentid' => 'media/prod_266x221/198_prod_266x221.jpg', 'typeid' => 'attribute/option', 'domain' => 'attribute', 'refid' => 'attribute/media/color/olive', 'start' => null, 'end' => null, 'config' => array(), 'pos' => 0 ),
-		array( 'parentid' => 'media/prod_266x221/198_prod_266x221.jpg', 'typeid' => 'attribute/option', 'domain' => 'attribute', 'refid' => 'attribute/media/color/blue', 'start' => null, 'end' => null, 'config' => array(), 'pos' => 1 ),
-		array( 'parentid' => 'media/prod_266x221/198_prod_266x221.jpg', 'typeid' => 'attribute/option', 'domain' => 'attribute', 'refid' => 'attribute/media/color/red', 'start' => null, 'end' => null, 'config' => array(), 'pos' => 2 ),
-		array( 'parentid' => 'media/prod_114x95/194_prod_114x95.jpg', 'typeid' => 'attribute/option', 'domain' => 'attribute', 'refid' => 'attribute/media/color/blue', 'start' => null, 'end' => null, 'config' => array(), 'pos' => 0 ),
-		array( 'parentid' => 'media/prod_179x178/196_prod_179x178.jpg', 'typeid' => 'attribute/option', 'domain' => 'attribute', 'refid' => 'attribute/media/color/red', 'start' => '2002-01-01 00:00:00', 'end' => '2006-12-31 23:59:59', 'config' => array(), 'pos' => 0 ),
-		array( 'parentid' => 'media/prod_266x221/198_prod_266x221.jpg', 'typeid' => 'attribute/option', 'domain' => 'text', 'refid' => 'text/img_desc', 'start' => null, 'end' => null, 'config' => array(), 'pos' => 0 ),
-		array( 'parentid' => 'media/path/to/folder/example5.jpg', 'typeid' => 'attribute/default', 'domain' => 'attribute', 'refid' => 'attribute/media/color/white', 'start' => null, 'end' => null, 'config' => array(), 'pos' => 0 ),
-		array( 'parentid' => 'media/path/to/folder/example6.jpg', 'typeid' => 'attribute/default', 'domain' => 'attribute', 'refid' => 'attribute/media/color/blue', 'start' => null, 'end' => null, 'config' => array(), 'pos' => 0 ),
->>>>>>> 6d63f934
+		array( 'parentid' => 'media/prod_266x221/198_prod_266x221.jpg', 'typeid' => 'attribute/option', 'domain' => 'attribute', 'refid' => 'attribute/media/color/olive', 'start' => null, 'end' => null, 'config' => array(), 'pos' => 0, 'status' => 1 ),
+		array( 'parentid' => 'media/prod_266x221/198_prod_266x221.jpg', 'typeid' => 'attribute/option', 'domain' => 'attribute', 'refid' => 'attribute/media/color/blue', 'start' => null, 'end' => null, 'config' => array(), 'pos' => 1, 'status' => 1 ),
+		array( 'parentid' => 'media/prod_266x221/198_prod_266x221.jpg', 'typeid' => 'attribute/option', 'domain' => 'attribute', 'refid' => 'attribute/media/color/red', 'start' => null, 'end' => null, 'config' => array(), 'pos' => 2, 'status' => 1 ),
+		array( 'parentid' => 'media/prod_114x95/194_prod_114x95.jpg', 'typeid' => 'attribute/option', 'domain' => 'attribute', 'refid' => 'attribute/media/color/blue', 'start' => null, 'end' => null, 'config' => array(), 'pos' => 0, 'status' => 1 ),
+		array( 'parentid' => 'media/prod_179x178/196_prod_179x178.jpg', 'typeid' => 'attribute/option', 'domain' => 'attribute', 'refid' => 'attribute/media/color/red', 'start' => '2002-01-01 00:00:00', 'end' => '2006-12-31 23:59:59', 'config' => array(), 'pos' => 0, 'status' => 1 ),
+		array( 'parentid' => 'media/prod_266x221/198_prod_266x221.jpg', 'typeid' => 'attribute/option', 'domain' => 'text', 'refid' => 'text/img_desc', 'start' => null, 'end' => null, 'config' => array(), 'pos' => 0, 'status' => 1 ),
+		array( 'parentid' => 'media/path/to/folder/example5.jpg', 'typeid' => 'attribute/default', 'domain' => 'attribute', 'refid' => 'attribute/media/color/white', 'start' => null, 'end' => null, 'config' => array(), 'pos' => 0, 'status' => 1 ),
+		array( 'parentid' => 'media/path/to/folder/example6.jpg', 'typeid' => 'attribute/default', 'domain' => 'attribute', 'refid' => 'attribute/media/color/blue', 'start' => null, 'end' => null, 'config' => array(), 'pos' => 0, 'status' => 1 ),
 	)
 );