--- conflicted
+++ resolved
@@ -297,11 +297,7 @@
 		);
 		$search->setConditions( $search->combine( '&&', $conditions ) );
 		$results = $this->_object->searchItems($search);
-<<<<<<< HEAD
-		$this->assertEquals( 37, count( $results ) );
-=======
-		$this->assertEquals( 43, count( $results ) );
->>>>>>> 8d329791
+		$this->assertEquals( 44, count( $results ) );
 
 		foreach($results as $itemId => $item) {
 			$this->assertEquals( $itemId, $item->getId() );
