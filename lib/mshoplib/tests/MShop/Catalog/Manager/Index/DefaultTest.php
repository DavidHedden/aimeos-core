<?php

/**
 * @copyright Copyright (c) Metaways Infosystems GmbH, 2011
 * @license LGPLv3, http://www.arcavias.com/en/license
 * @version $Id: DefaultTest.php 14843 2012-01-13 08:11:39Z nsendetzky $
 */


/**
 * Test class for MShop_Catalog_Manager_Index_Default.
 */
class MShop_Catalog_Manager_Index_DefaultTest extends MW_Unittest_Testcase
{
	protected static $_products;
	protected $_object;

	/**
	 * @var string
	 * @access protected
	 */
	protected $_editor = '';

	/**
	 * Runs the test methods of this class.
	 *
	 * @access public
	 * @static
	 */
	public static function main()
	{
		require_once 'PHPUnit/TextUI/TestRunner.php';

		$suite  = new PHPUnit_Framework_TestSuite('MShop_Catalog_Manager_Index_DefaultTest');
		$result = PHPUnit_TextUI_TestRunner::run($suite);
	}


	public static function setUpBeforeClass()
	{
		$context = TestHelper::getContext();

		$manager = new MShop_Catalog_Manager_Index_Default( $context );
		$productManager = MShop_Product_Manager_Factory::createManager( $context );

		$search = $productManager->createSearch();
		$conditions = array(
			$search->compare( '==', 'product.code', array( 'CNC', 'CNE' ) ),
			$search->compare( '==', 'product.editor', $context->getEditor() ),
		);
		$search->setConditions( $search->combine( '&&', $conditions ) );
		$result = $productManager->searchItems( $search, array( 'attribute', 'price', 'text', 'product' ) );

		if( count( $result ) !== 2 ) {
			throw new Exception( 'Products not available' );
		}

		foreach( $result as $item )
		{
			self::$_products[ $item->getCode() ] = $item;

			$manager->deleteItem( $item->getId() );
			$manager->saveItem( $item );
		}
	}


	/**
	 * Sets up the fixture, for example, opens a network connection.
	 * This method is called before a test is executed.
	 *
	 * @access protected
	 */
	protected function setUp()
	{
		$this->_editor = TestHelper::getContext()->getEditor();
		$this->_object = new MShop_Catalog_Manager_Index_Default( TestHelper::getContext() );
	}

	/**
	 * Tears down the fixture, for example, closes a network connection.
	 * This method is called after a test is executed.
	 *
	 * @access protected
	 */
	protected function tearDown()
	{
		unset( $this->object );
	}


	public function testCreateItem()
	{
		$this->assertInstanceOf( 'MShop_Product_Item_Interface', $this->_object->createItem() );
	}


	public function testCreateSearch()
	{
		$this->assertInstanceOf( 'MW_Common_Criteria_Interface', $this->_object->createSearch() );
	}


	public function testGetItem()
	{
		$productManager = MShop_Product_Manager_Factory::createManager( TestHelper::getContext() );
		$search = $productManager->createSearch();
		$search->setSlice( 0, 1 );
		$result = $productManager->searchItems( $search );

		if( ( $expected = reset( $result ) ) === false ) {
			throw new Exception( 'No item found' );
		}

		$item = $this->_object->getItem( $expected->getId() );
		$this->assertEquals( $expected, $item );
	}


	public function testGetSearchAttributes()
	{
		foreach( $this->_object->getSearchAttributes() as $attribute ) {
			$this->assertInstanceOf( 'MW_Common_Criteria_Attribute_Interface', $attribute );
		}
	}


	public function testSaveDeleteItem()
	{
		$item = self::$_products['CNE'];

		$context = TestHelper::getContext();
		$dbm = $context->getDatabaseManager();
		$siteId = $context->getLocale()->getSiteId();

		$sqlAttribute = 'SELECT COUNT(*) as count FROM "mshop_catalog_index_attribute" WHERE "siteid" = ? AND "prodid" = ?';
		$sqlCatalog = 'SELECT COUNT(*) as count FROM "mshop_catalog_index_catalog" WHERE "siteid" = ? AND "prodid" = ?';
		$sqlPrice = 'SELECT COUNT(*) as count FROM "mshop_catalog_index_price" WHERE "siteid" = ? AND "prodid" = ?';
		$sqlText = 'SELECT COUNT(*) as count FROM "mshop_catalog_index_text" WHERE "siteid" = ? AND "prodid" = ?';

		$this->_object->saveItem( $item );

		$cntAttributeA = $this->_getValue( $dbm, $sqlAttribute, 'count', $siteId, $item->getId() );
		$cntCatalogA = $this->_getValue( $dbm, $sqlCatalog, 'count', $siteId, $item->getId() );
		$cntPriceA = $this->_getValue( $dbm, $sqlPrice, 'count', $siteId, $item->getId() );
		$cntTextA = $this->_getValue( $dbm, $sqlText, 'count', $siteId, $item->getId() );


		$this->_object->deleteItem( $item->getId() );

		$cntAttributeB = $this->_getValue( $dbm, $sqlAttribute, 'count', $siteId, $item->getId() );
		$cntCatalogB = $this->_getValue( $dbm, $sqlCatalog, 'count', $siteId, $item->getId() );
		$cntPriceB = $this->_getValue( $dbm, $sqlPrice, 'count', $siteId, $item->getId() );
		$cntTextB = $this->_getValue( $dbm, $sqlText, 'count', $siteId, $item->getId() );


		// recreate index for CNE
		$this->_object->saveItem( $item );


		$this->assertEquals( 6, $cntAttributeA );
		$this->assertEquals( 15, $cntCatalogA );
		$this->assertEquals( 6, $cntPriceA );
		$this->assertEquals( 8, $cntTextA );

		$this->assertEquals( 0, $cntAttributeB );
		$this->assertEquals( 0, $cntCatalogB );
		$this->assertEquals( 0, $cntPriceB );
		$this->assertEquals( 0, $cntTextB );
	}


	public function testSaveDeleteItemNoName()
	{
		$context = TestHelper::getContext();
		$productManager = MShop_Product_Manager_Factory::createManager( $context );

		$search = $productManager->createSearch();
		$search->setConditions( $search->compare( '==', 'product.code', 'MNOP' ) );
		$result = $productManager->searchItems( $search );

		if( ( $item = reset( $result ) ) === false ) {
			throw new Exception( 'Product not available' );
		}


		$dbm = $context->getDatabaseManager();
		$siteId = $context->getLocale()->getSiteId();

		$sqlText = 'SELECT "value" FROM "mshop_catalog_index_text"
			WHERE "siteid" = ? AND "prodid" = ? AND type = \'name\'';

		$this->_object->saveItem( $item );
		$name = $this->_getValue( $dbm, $sqlText, 'value', $siteId, $item->getId() );
		$this->_object->deleteItem( $item->getId() );

		$this->assertEquals( '16 discs', $name );
	}


	public function testSearchItems()
	{
		$total = 0;
		$search = $this->_object->createSearch();
		$search->setSlice( 0, 1 );

		$expr = array(
			$search->compare( '~=', 'product.label', 'Cafe Noire' ),
			$search->compare( '==', 'product.editor', $this->_editor ),
			$search->compare( '!=', 'catalog.index.catalog.id', null ),
		);
		$search->setConditions( $search->combine( '&&', $expr ) );

		$result = $this->_object->searchItems( $search, array(), $total );

		$this->assertEquals( 1, count( $result ) );
		$this->assertEquals( 2, $total );


		// with base criteria
		$search = $this->_object->createSearch( true );
		$conditions = array(
			$search->compare( '==', 'product.editor', $this->_editor ),
			$search->getConditions()
		);
		$search->setConditions( $search->combine( '&&', $conditions ) );
		$products = $this->_object->searchItems( $search );
		$this->assertEquals( 13, count( $products ) );

		foreach($products as $itemId => $item) {
			$this->assertEquals( $itemId, $item->getId() );
		}


		$search = $this->_object->createSearch(true);
		$expr = array(
			$search->compare( '==', 'product.code', array('CNC', 'CNE') ),
			$search->compare( '==', 'product.editor', $this->_editor ),
			$search->getConditions(),
		);
		$search->setConditions( $search->combine( '&&', $expr ) );
		$result = $this->_object->searchItems( $search, array( 'media' ) );

		$this->assertEquals( 2, count( $result ) );

		foreach( $result as $product ) {
			$this->assertEquals( 3, count( $product->getRefItems( 'media' ) ) );
		}
	}


	public function testSearchItemsAttribute()
	{
		$context = TestHelper::getContext();

		$attributeManager = MShop_Attribute_Manager_Factory::createManager( $context );
		$search = $attributeManager->createSearch();
		$conditions = array(
			$search->compare( '==', 'attribute.label', 'xs' ),
			$search->compare( '==', 'attribute.editor', $this->_editor ),
		);
		$search->setConditions( $search->combine( '&&', $conditions ) );
		$result = $attributeManager->searchItems( $search );

		if( ( $attrSizeItem = reset( $result ) ) === false ) {
			throw new Exception( 'No attribute item found' );
		}

		$expr = array(
			$search->compare( '==', 'attribute.label', '30' ),
			$search->compare( '==', 'attribute.editor', $this->_editor ),
			$search->compare( '==', 'attribute.type.domain', 'product' ),
			$search->compare( '==', 'attribute.type.code', 'length' ),
		);
		$search->setConditions( $search->combine( '&&', $expr ) );
		$result = $attributeManager->searchItems( $search );

		if( ( $attrLenItem = reset( $result ) ) === false ) {
			throw new Exception( 'No attribute item found' );
		}


		$total = 0;
		$search = $this->_object->createSearch();
		$search->setSlice( 0, 1 );


		$conditions = array(
			$search->compare( '==', 'catalog.index.attribute.id', $attrSizeItem->getId() ),
			$search->compare( '==', 'product.editor', $this->_editor ),
		);
		$search->setConditions( $search->combine( '&&', $conditions ) );
		$result = $this->_object->searchItems( $search, array(), $total );

		$this->assertEquals( 1, count( $result ) );
		$this->assertEquals( 2, $total );


		$expr = array(
			$search->compare( '!=', 'catalog.index.attribute.id', null ),
			$search->compare( '!=', 'catalog.index.catalog.id', null),
			$search->compare( '==', 'product.editor', $this->_editor )
		);

		$search->setConditions( $search->combine( '&&', $expr ) );
		$result = $this->_object->searchItems( $search, array(), $total );

		$this->assertEquals( 1, count( $result ) );
		$this->assertEquals( 2, $total );


		$attrIds = array( (int) $attrSizeItem->getId(), (int) $attrLenItem->getId() );
		$func = $search->createFunction( 'catalog.index.attributecount', array( 'default', $attrIds ) );
		$conditions = array(
			$search->compare( '==', $func, 2 ), // count attributes
			$search->compare( '==', 'product.editor', $this->_editor )
		);
		$search->setConditions(  $search->combine( '&&', $conditions ) );

		$result = $this->_object->searchItems( $search, array(), $total );

		$this->assertEquals( 1, count( $result ) );
		$this->assertEquals( 1, $total );


		$func = $search->createFunction( 'catalog.index.attribute.code', array( 'default', 'size' ) );
		$expr = array(
			$search->compare( '!=', 'catalog.index.catalog.id', null ),
			$search->compare( '~=', $func, 'x' ),
			$search->compare( '==', 'product.editor', $this->_editor )
		);
		$search->setConditions( $search->combine( '&&', $expr ) );

		$result = $this->_object->searchItems( $search, array(), $total );

		$this->assertEquals( 1, count( $result ) );
		$this->assertEquals( 2, $total );
	}


	public function testSearchItemsCatalog()
	{
		$context = TestHelper::getContext();

		$catalogManager = MShop_Catalog_Manager_Factory::createManager( $context );
		$catSearch = $catalogManager->createSearch();
		$conditions = array(
			$catSearch->compare( '==', 'catalog.label', 'Kaffee' ),
			$catSearch->compare( '==', 'catalog.editor', $this->_editor )
		);
		$catSearch->setConditions( $catSearch->combine( '&&', $conditions ) );
		$result = $catalogManager->searchItems( $catSearch );

		if( ( $catItem = reset( $result ) ) === false ) {
			throw new Exception( 'No catalog item found' );
		}

		$conditions = array(
			$catSearch->compare( '==', 'catalog.label', 'Neu' ),
			$catSearch->compare( '==', 'catalog.editor', $this->_editor )
		);
		$catSearch->setConditions( $catSearch->combine( '&&', $conditions ) );
		$result = $catalogManager->searchItems( $catSearch );

		if( ( $catNewItem = reset( $result ) ) === false ) {
			throw new Exception( 'No catalog item found' );
		}


		$search = $this->_object->createSearch();
		$search->setConditions( $search->compare( '==', 'product.editor', $this->_editor ) );
		$sortfunc = $search->createFunction( 'sort:catalog.index.catalog.position', array( 'promotion', $catItem->getId() ) );
		$search->setSortations( array( $search->sort( '+', $sortfunc ) ) );
		$search->setSlice( 0, 1 );

		$this->assertEquals( 1, count( $this->_object->searchItems( $search ) ) );


		$total = 0;
		$search = $this->_object->createSearch();
		$search->setSlice( 0, 1 );


		$conditions = array(
			$search->compare( '==', 'catalog.index.catalog.id', $catItem->getId() ), // catalog ID
			$search->compare( '==', 'product.editor', $this->_editor )
		);
		$search->setConditions( $search->combine( '&&', $conditions ) );
		$result = $this->_object->searchItems( $search, array(), $total );

		$this->assertEquals( 1, count( $result ) );
		$this->assertEquals( 2, $total );


		$conditions = array(
			$search->compare( '!=', 'catalog.index.catalog.id', null ), // catalog ID
			$search->compare( '==', 'product.editor', $this->_editor )
		);
		$search->setConditions( $search->combine( '&&', $conditions ) );
		$result = $this->_object->searchItems( $search, array(), $total );

		$this->assertEquals( 1, count( $result ) );
		$this->assertEquals( 2, $total );


		$func = $search->createFunction( 'catalog.index.catalog.position', array( 'promotion', $catItem->getId() ) );
		$conditions = array(
			$search->compare( '>=', $func, 0 ), // position
			$search->compare( '==', 'product.editor', $this->_editor )
		);
		$search->setConditions( $search->combine( '&&', $conditions ) );

		$sortfunc = $search->createFunction( 'sort:catalog.index.catalog.position', array( 'promotion', $catItem->getId() ) );
		$search->setSortations( array( $search->sort( '+', $sortfunc ) ) );

		$result = $this->_object->searchItems( $search, array(), $total );

		$this->assertEquals( 1, count( $result ) );
		$this->assertEquals( 2, $total );


		$catIds = array( (int) $catItem->getId(), (int) $catNewItem->getId() );
		$func = $search->createFunction( 'catalog.index.catalogcount', array( 'default', $catIds ) );
		$conditions = array(
			$search->compare( '==', $func, 2 ), // count categories
			$search->compare( '==', 'product.editor', $this->_editor )
		);
		$search->setConditions( $search->combine( '&&', $conditions ) );

		$result = $this->_object->searchItems( $search, array(), $total );

		$this->assertEquals( 1, count( $result ) );
		$this->assertEquals( 1, $total );
	}


	public function testSearchItemsPrice()
	{
		$total = 0;
		$search = $this->_object->createSearch();
		$search->setSlice( 0, 1 );

		$priceItems = self::$_products['CNC']->getRefItems( 'price', 'default' );
		if( ( $priceItem = reset( $priceItems ) ) === false ) {
			throw new Exception( 'No price with type "default" available in product CNC' );
		}

		$conditions = array(
			$search->compare( '==', 'catalog.index.price.id', $priceItem->getId() ),
			$search->compare( '==', 'product.editor', $this->_editor )
		);
		$search->setConditions( $search->combine( '&&', $conditions ) );
		$result = $this->_object->searchItems( $search, array(), $total );

		$this->assertEquals( 1, count( $result ) );
		$this->assertEquals( 1, $total );


		$expr = array(
			$search->compare( '!=', 'catalog.index.price.id', null ),
			$search->compare( '!=', 'catalog.index.catalog.id', null ),
			$search->compare( '==', 'product.editor', $this->_editor )
		);
		$search->setConditions( $search->combine( '&&', $expr ) );
		$result = $this->_object->searchItems( $search, array(), $total );

		$this->assertEquals( 1, count( $result ) );
		$this->assertEquals( 2, $total );


		$func = $search->createFunction( 'catalog.index.price.value', array( 'default', 'EUR', 'default' ) );
		$expr = array(
			$search->compare( '!=', 'catalog.index.catalog.id', null ),
			$search->compare( '>=', $func, '18.00' ),
			$search->compare( '==', 'product.editor', $this->_editor )
		);
		$search->setConditions( $search->combine( '&&', $expr ) );

		$sortfunc = $search->createFunction( 'sort:catalog.index.price.value', array( 'default', 'EUR', 'default' ) );
		$search->setSortations( array( $search->sort( '+', $sortfunc ) ) );

		$result = $this->_object->searchItems( $search, array(), $total );

		$this->assertEquals( 1, count( $result ) );
		$this->assertEquals( 2, $total );
	}


	public function testSearchItemsText()
	{
		$textItems = self::$_products['CNC']->getRefItems( 'text', 'name' );
		if( ( $textItem = reset( $textItems ) ) === false ) {
			throw new Exception( 'No text with type "name" available in product CNC' );
		}

		$total = 0;
		$search = $this->_object->createSearch();
		$search->setSlice( 0, 1 );

		$conditions = array(
			$search->compare( '==', 'catalog.index.text.id', $textItem->getId() ),
			$search->compare( '==', 'product.editor', $this->_editor )
		);
		$search->setConditions( $search->combine( '&&', $conditions ) );
		$result = $this->_object->searchItems( $search, array(), $total );

		$this->assertEquals( 1, count( $result ) );
		$this->assertEquals( 1, $total );


		$expr = array(
			$search->compare( '!=', 'catalog.index.text.id', null ),
			$search->compare( '!=', 'catalog.index.catalog.id', null ),
			$search->compare( '==', 'product.editor', $this->_editor )
		);
		$search->setConditions( $search->combine( '&&', $expr ) );

		$result = $this->_object->searchItems( $search, array(), $total );

		$this->assertEquals( 1, count( $result ) );
		$this->assertEquals( 2, $total );


		$func = $search->createFunction( 'catalog.index.text.relevance', array( 'unittype13', 'de', 'Expr' ) );
		$conditions = array(
			$search->compare( '>', $func, 0 ), // text relevance
			$search->compare( '==', 'product.editor', $this->_editor )
		);
		$search->setConditions( $search->combine( '&&', $conditions ) );

		$sortfunc = $search->createFunction( 'sort:catalog.index.text.relevance', array( 'unittype13', 'de', 'Expr' ) );
		$search->setSortations( array( $search->sort( '+', $sortfunc ) ) );

		$result = $this->_object->searchItems( $search, array(), $total );

		$this->assertEquals( 1, count( $result ) );
		$this->assertEquals( 1, $total );


		$func = $search->createFunction( 'catalog.index.text.value', array( 'unittype13', 'de', 'name' ) );
		$conditions = array(
			$search->compare( '~=', $func, 'Expr' ), // text value
			$search->compare( '==', 'product.editor', $this->_editor )
		);
		$search->setConditions( $search->combine( '&&', $conditions ) );

		$sortfunc = $search->createFunction( 'sort:catalog.index.text.value', array( 'default', 'de', 'name' ) );
		$search->setSortations( array( $search->sort( '+', $sortfunc ) ) );

		$result = $this->_object->searchItems( $search, array(), $total );

		$this->assertEquals( 1, count( $result ) );
		$this->assertEquals( 1, $total );
	}


	public function testSearchTexts()
	{
		$context = TestHelper::getContext();
		$productManager = MShop_Product_Manager_Factory::createManager( $context );

		$search = $productManager->createSearch();
		$conditions = array(
			$search->compare( '==', 'product.code', 'CNC' ),
			$search->compare( '==', 'product.editor', $this->_editor )
		);
		$search->setConditions( $search->combine( '&&', $conditions ) );
		$result = $productManager->searchItems( $search );

		if( ( $product = reset( $result ) ) === false ) {
			throw new Exception( 'No product found' );
		}


		$langid = $context->getLocale()->getLanguageId();

		$textMgr = $this->_object->getSubManager('text');

		$search = $textMgr->createSearch();
		$expr = array(
			$search->compare( '>', $search->createFunction( 'catalog.index.text.relevance', array( 'unittype19', $langid, 'cafe noire cap' ) ), 0 ),
			$search->compare( '>', $search->createFunction( 'catalog.index.text.value', array( 'unittype19', $langid, 'name' ) ), '' ),
		);
		$search->setConditions( $search->combine( '&&', $expr ) );

		$result = $textMgr->searchTexts( $search );

		$this->assertArrayHasKey( $product->getId(), $result );
		$this->assertContains( 'Cafe Noire Cappuccino', $result );
	}


	public function testOptimize()
	{
		$this->_object->optimize();
	}


	public function testRebuildIndexAll()
	{
		$context = TestHelper::getContext();
		$config = $context->getConfig();

		$manager = MShop_Product_Manager_Factory::createManager( TestHelper::getContext() );
		$search = $manager->createSearch( true );
		$search->setSlice( 0, 0x7fffffff );

		//delete whole catalog
		$this->_object->deleteItems( array_keys( $manager->searchItems( $search ) ) );

		//build catalog with all products
		$config->set( 'mshop/catalog/manager/index/default/index', 'all' );
		$this->_object->rebuildIndex();

		$afterInsertAttr = $this->_getCatalogSubDomainItems( 'catalog.index.attribute.id', 'attribute' );
		$afterInsertPrice = $this->_getCatalogSubDomainItems( 'catalog.index.price.id', 'price' );
		$afterInsertText = $this->_getCatalogSubDomainItems( 'catalog.index.text.id', 'text' );
		$afterInsertCat = $this->_getCatalogSubDomainItems( 'catalog.index.catalog.id', 'catalog' );

		//restore index with categorized products only
		$config->set( 'mshop/catalog/manager/index/default/index', 'categorized' );
		$this->_object->rebuildIndex();

		$this->assertEquals( 7, count( $afterInsertAttr ) );
		$this->assertEquals( 8, count( $afterInsertPrice ) );
		$this->assertEquals( 4, count( $afterInsertText ) );
		$this->assertEquals( 2, count( $afterInsertCat ) );
	}


	public function testRebuildIndexWithList()
	{
		$manager = MShop_Product_Manager_Factory::createManager( TestHelper::getContext() );
		$search = $manager->createSearch();
		$search->setSlice( 0, 0x7fffffff );

		//delete whole catalog
		$this->_object->deleteItems( array_keys( $manager->searchItems($search) ) );

		$afterDeleteAttr = $this->_getCatalogSubDomainItems( 'catalog.index.attribute.id', 'attribute' );
		$afterDeletePrice = $this->_getCatalogSubDomainItems( 'catalog.index.price.id', 'price' );
		$afterDeleteText = $this->_getCatalogSubDomainItems( 'catalog.index.text.id', 'text' );
		$afterDeleteCat = $this->_getCatalogSubDomainItems( 'catalog.index.catalog.id', 'catalog' );

		//insert cne, cnc
		$search = $manager->createSearch();
		$search->setConditions( $search->compare( '==', 'product.code', array( 'CNE', 'CNC' ) ) );
		$items = $manager->searchItems( $search );

		$this->_object->rebuildIndex( $items );

		$afterInsertAttr = $this->_getCatalogSubDomainItems( 'catalog.index.attribute.id', 'attribute' );
		$afterInsertPrice = $this->_getCatalogSubDomainItems( 'catalog.index.price.id', 'price' );
		$afterInsertText = $this->_getCatalogSubDomainItems( 'catalog.index.text.id', 'text' );
		$afterInsertCat = $this->_getCatalogSubDomainItems( 'catalog.index.catalog.id', 'catalog' );

		//delete cne, cnc
		foreach( $items as $item ) {
			$this->_object->deleteItem( $item->getId() );
		}

		//restores catalog
		$this->_object->rebuildIndex();

		//check delete
		$this->assertEquals( array(), $afterDeleteAttr );
		$this->assertEquals( array(), $afterDeletePrice );
		$this->assertEquals( array(), $afterDeleteText );
		$this->assertEquals( array(), $afterDeleteCat );

		//check inserted items
		$this->assertEquals( 2, count( $afterInsertAttr ) );
		$this->assertEquals( 2, count( $afterInsertPrice ) );
		$this->assertEquals( 2, count( $afterInsertText ) );
		$this->assertEquals( 2, count( $afterInsertCat ) );
	}

<<<<<<< HEAD
=======

	public function testRebuildIndexCategorizedOnly()
	{
		$context = TestHelper::getContext();
		$config = $context->getConfig();

		$manager = MShop_Product_Manager_Factory::createManager( $context );

		//delete whole catalog
		$search = $manager->createSearch();
		$search->setSlice( 0, 0x7fffffff );
		$this->_object->deleteItems( array_keys( $manager->searchItems($search) ) );

		$config->set( 'mshop/catalog/manager/index/default/index', 'categorized' );
		$this->_object->rebuildIndex();

		$afterInsertAttr = $this->_getCatalogSubDomainItems( 'catalog.index.attribute.id', 'attribute' );
		$afterInsertPrice = $this->_getCatalogSubDomainItems( 'catalog.index.price.id', 'price' );
		$afterInsertText = $this->_getCatalogSubDomainItems( 'catalog.index.text.id', 'text' );
		$afterInsertCat = $this->_getCatalogSubDomainItems( 'catalog.index.catalog.id', 'catalog' );

		//check inserted items
		$this->assertEquals( 2, count( $afterInsertAttr ) );
		$this->assertEquals( 2, count( $afterInsertPrice ) );
		$this->assertEquals( 2, count( $afterInsertText ) );
		$this->assertEquals( 2, count( $afterInsertCat ) );
	}

>>>>>>> 2744e3af

	protected function _getValue( MW_DB_Manager_Interface $dbm, $sql, $column, $siteId, $productId )
	{
		$value = null;
		$conn = $dbm->acquire();

		try
		{
			$stmt = $conn->create( $sql );
			$stmt->bind( 1, $siteId, MW_DB_Statement_Abstract::PARAM_INT );
			$stmt->bind( 2, $productId, MW_DB_Statement_Abstract::PARAM_INT );
			$result = $stmt->execute();

			if( ( $row = $result->fetch() ) === false ) {
				throw new Exception( 'No rows available' );
			}

			if( !isset( $row[$column] ) ) {
				throw new Exception( sprintf( 'Column "%1$s" not available for "%2$s"', $column, $sql ) );
			}

			$value = $row[$column];

			$dbm->release( $conn );
		}
		catch( Exception $e )
		{
			$dbm->release( $conn );
			throw $e;
		}

		return $value;
	}

	/**
	 * Gets product items of catalog index subdomains specified by the key.
	 *
	 * @param string $key Key for searchItems
	 * @param string $domain Subdomain of index manager
	 */
	protected function _getCatalogSubDomainItems( $key, $domain )
	{
		$subIndex = $this->_object->getSubManager( $domain );
		$search = $subIndex->createSearch();

		$search->setConditions( $search->compare( '!=', $key, null ) );

		return $subIndex->searchItems( $search );
	}

}<|MERGE_RESOLUTION|>--- conflicted
+++ resolved
@@ -675,8 +675,6 @@
 		$this->assertEquals( 2, count( $afterInsertCat ) );
 	}
 
-<<<<<<< HEAD
-=======
 
 	public function testRebuildIndexCategorizedOnly()
 	{
@@ -705,7 +703,6 @@
 		$this->assertEquals( 2, count( $afterInsertCat ) );
 	}
 
->>>>>>> 2744e3af
 
 	protected function _getValue( MW_DB_Manager_Interface $dbm, $sql, $column, $siteId, $productId )
 	{
