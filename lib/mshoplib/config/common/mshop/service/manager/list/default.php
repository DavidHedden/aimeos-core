--- conflicted
+++ resolved
@@ -9,21 +9,13 @@
 	'item' => array(
 		'insert' => '
 			INSERT INTO "mshop_service_list" ( "parentid", "siteid", "typeid", "domain", "refid", "start", "end",
-<<<<<<< HEAD
-				"pos", "status", "mtime", "editor", "ctime" )
-=======
-				"config", "pos", "mtime", "editor", "ctime" )
->>>>>>> 6d63f934
-			VALUES ( ?, ?, ?, ?, ?, ?, ?, ?, ?, ?, ?, ? )
+				"config", "pos", "status", "mtime", "editor", "ctime" )
+			VALUES ( ?, ?, ?, ?, ?, ?, ?, ?, ?, ?, ?, ?, ? )
 		',
 		'update' => '
 			UPDATE "mshop_service_list"
 			SET "parentid"=?, "siteid" = ?, "typeid" = ?, "domain" = ?, "refid" = ?, "start" = ?, "end" = ?,
-<<<<<<< HEAD
-				"pos" = ?, "status" = ?, "mtime" = ?, "editor" = ?
-=======
-				"config" = ?, "pos" = ?, "mtime" = ?, "editor" = ?
->>>>>>> 6d63f934
+				"config" = ?, "pos" = ?, "status" = ?, "mtime" = ?, "editor" = ?
 			WHERE "id" = ?
 		',
 		'delete' => '
@@ -55,13 +47,8 @@
 		',
 		'search' => '
 			SELECT mserli."id", mserli."parentid", mserli."siteid", mserli."typeid",
-<<<<<<< HEAD
-				mserli."domain", mserli."refid", mserli."start", mserli."end", mserli."pos",
-				mserli."status", mserli."mtime", mserli."editor", mserli."ctime"
-=======
 				mserli."domain", mserli."refid", mserli."start", mserli."end", mserli."config",
-				mserli."pos", mserli."mtime", mserli."editor", mserli."ctime"
->>>>>>> 6d63f934
+				mserli."pos", mserli."status", mserli."mtime", mserli."editor", mserli."ctime"
 			FROM "mshop_service_list" AS mserli
 			:joins
 			WHERE :cond
