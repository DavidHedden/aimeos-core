--- conflicted
+++ resolved
@@ -25,7 +25,6 @@
 	{
 		$config = $this->_getItem()->getConfig();
 
-<<<<<<< HEAD
 		if( !isset( $config['fixedrebate.productcode'] ) || !isset( $config['fixedrebate.rebate']) )
 		{
 			throw new MShop_Coupon_Exception( sprintf(
@@ -40,25 +39,6 @@
 
 		$orderProduct = $this->_createProduct( $config['fixedrebate.productcode'], 1 );
 		$orderProduct->setPrice( $price );
-=======
-		$coupons = array();
-
-		if( ( $this->_checkConstraints( $base, $config ) === true ) && ( $this->_getOuterObject()->isAvailable( $base ) ) )
-		{
-			if( !isset( $config['product'] ) || !isset( $config['rebate']) ) {
-				throw new MShop_Coupon_Exception( 'Invalid configuration for fixed rebate, need "product" and "rebate"' );
-			}
-
-			$price = MShop_Price_Manager_Factory::createManager( $this->_getContext() )->createItem();
-			$price->setValue( -$config['rebate'] );
-			$price->setRebate( $config['rebate'] );
-
-			$orderProduct = $this->_createProduct( $config['product'], 1 );
-			$orderProduct->setPrice( $price );
-
-			$coupons[] = $orderProduct;
-		}
->>>>>>> bce49c3f
 
 		$base->addCoupon( $this->_getCode(), $coupons );
 	}
