<?php

/**
 * @copyright Copyright (c) Metaways Infosystems GmbH, 2012
 * @license LGPLv3, http://www.arcavias.com/en/license
 * @package MShop
 * @subpackage Coupon
 */


/**
 * Percentage price coupon model.
 *
 * @package MShop
 * @subpackage Coupon
 */
class MShop_Coupon_Provider_PercentRebate extends MShop_Coupon_Provider_Abstract
{
	/**
	 * Adds the result of a coupon to the order base instance.
	 *
	 * @param MShop_Order_Item_Base_Interface $base Basic order of the customer
	 */
	public function addCoupon( MShop_Order_Item_Base_Interface $base )
	{
		$coupons = array();
		$config = $this->_getItem()->getConfig();

<<<<<<< HEAD
		if( !isset( $config['percentrebate.productcode'] ) || !isset( $config['percentrebate.rebate']) )
		{
			throw new MShop_Coupon_Exception( sprintf(
				'Invalid configuration for coupon provider "%1$s", needs "%2$s"',
				$this->_getItem()->getProvider(), 'percentrebate.productcode, percentrebate.rebate'
			) );
		}
=======
		if( $this->_checkConstraints( $base, $config ) === true )
		{
			if( !isset( $config['product'] ) || !isset( $config['rebate'] ) ) {
				throw new MShop_Coupon_Exception( 'Invalid configuration for percent rebate, "product" and "rebate" required.');
			}
>>>>>>> bce49c3f

			$sum = 0.00;
			foreach( $base->getProducts() AS $prod ) {
				$sum += $prod->getPrice()->getValue() * $prod->getQuantity();
			}

			$rebate = round( $sum * (float) $config['rebate'] / 100, 2 );
			$price = MShop_Price_Manager_Factory::createManager( $this->_getContext() )->createItem();
			$price->setValue( -$rebate );
			$price->setRebate( $rebate );

<<<<<<< HEAD
		$rebate = round( $sum * (float) $config['percentrebate.rebate'] / 100, 2 );
		$price = MShop_Price_Manager_Factory::createManager( $this->_getContext() )->createItem();
		$price->setValue( -$rebate );
		$price->setRebate( $rebate );

		$orderProduct = $this->_createProduct( $config['percentrebate.productcode'], 1 );
		$orderProduct->setPrice( $price );
=======
			$orderProduct = $this->_createProduct( $config['product'], 1 );
			$orderProduct->setPrice( $price );

			$coupons[] = $orderProduct;
		}
>>>>>>> bce49c3f

		$base->addCoupon( $this->_getCode(), $coupons );
	}
}<|MERGE_RESOLUTION|>--- conflicted
+++ resolved
@@ -26,7 +26,6 @@
 		$coupons = array();
 		$config = $this->_getItem()->getConfig();
 
-<<<<<<< HEAD
 		if( !isset( $config['percentrebate.productcode'] ) || !isset( $config['percentrebate.rebate']) )
 		{
 			throw new MShop_Coupon_Exception( sprintf(
@@ -34,13 +33,6 @@
 				$this->_getItem()->getProvider(), 'percentrebate.productcode, percentrebate.rebate'
 			) );
 		}
-=======
-		if( $this->_checkConstraints( $base, $config ) === true )
-		{
-			if( !isset( $config['product'] ) || !isset( $config['rebate'] ) ) {
-				throw new MShop_Coupon_Exception( 'Invalid configuration for percent rebate, "product" and "rebate" required.');
-			}
->>>>>>> bce49c3f
 
 			$sum = 0.00;
 			foreach( $base->getProducts() AS $prod ) {
@@ -52,7 +44,6 @@
 			$price->setValue( -$rebate );
 			$price->setRebate( $rebate );
 
-<<<<<<< HEAD
 		$rebate = round( $sum * (float) $config['percentrebate.rebate'] / 100, 2 );
 		$price = MShop_Price_Manager_Factory::createManager( $this->_getContext() )->createItem();
 		$price->setValue( -$rebate );
@@ -60,13 +51,6 @@
 
 		$orderProduct = $this->_createProduct( $config['percentrebate.productcode'], 1 );
 		$orderProduct->setPrice( $price );
-=======
-			$orderProduct = $this->_createProduct( $config['product'], 1 );
-			$orderProduct->setPrice( $price );
-
-			$coupons[] = $orderProduct;
-		}
->>>>>>> bce49c3f
 
 		$base->addCoupon( $this->_getCode(), $coupons );
 	}
