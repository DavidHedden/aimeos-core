--- conflicted
+++ resolved
@@ -192,13 +192,6 @@
 		$position = 0;
 		do
 		{
-<<<<<<< HEAD
-			$result = $this->_productManager->searchItems( $search, $domains );
-
-			$this->_deleteIndex( array_keys( $result ) );
-
-			$this->_begin();
-=======
 			if( $getIds === true )
 			{
 				if( $config->get( 'mshop/catalog/manager/index/default/index', 'categorized' ) == 'categorized' )
@@ -214,7 +207,6 @@
 				$ids = array_slice( $ids, $size );
 				$position += count( $ids );
 			}
->>>>>>> dde840ed
 
 			if( count( $idChunk ) > 0 )
 			{
@@ -225,28 +217,19 @@
 				$search->setConditions( $search->combine( '&&', $expr ) );
 			}
 
-<<<<<<< HEAD
-			$this->_commit();
-
-
-			$this->_saveSubProducts( $result );
-=======
 			if( count( $ids > 0 ) || $getIds === false )
 			{
 				do
 				{
 					$result = $this->_productManager->searchItems( $search, $domains );
 
-					foreach( $result as $id => $product ) {
-						$this->deleteItem( $id );
-					}
+					$this->_deleteIndex( array_keys( $result ) );
 
 					foreach ( $this->_submanagers as $submanager ) {
 						$submanager->rebuildIndex( $result );
 					}
 
 					$this->_saveSubProducts( $result );
->>>>>>> dde840ed
 
 					$count = count( $result );
 					$start += $count;
