<?php

/**
 * @copyright Copyright (c) Metaways Infosystems GmbH, 2011
 * @license LGPLv3, http://www.arcavias.com/en/license
 * @package MShop
 * @subpackage Catalog
 * @version $Id: Default.php 14754 2012-01-09 13:26:10Z nsendetzky $
 */


/**
 * Simple catalog index for searching in product tables.
 *
 * @package MShop
 * @subpackage Catalog
 */
class MShop_Catalog_Manager_Index_Default
	extends MShop_Common_Manager_Abstract
	implements MShop_Catalog_Manager_Index_Interface
{
	private $_productManager;
	private $_submanagers = array();


	/**
	 * Initializes the manager instance.
	 *
	 * @param MShop_Context_Item_Interface $context Context object
	 */
	public function __construct( MShop_Context_Item_Interface $context )
	{
		parent::__construct( $context );

		$this->_productManager = MShop_Product_Manager_Factory::createManager( $context );

		$confpath = 'mshop/catalog/manager/index/default/submanagers';
		$default = array( 'price', 'catalog', 'attribute', 'text' );

		foreach( $context->getConfig()->get( $confpath, $default ) as $domain ) {
			$this->_submanagers[ $domain ] = $this->getSubManager( $domain );
		}
	}


	/**
	 * Create new product item object.
	 *
	 * @return MShop_Product_Item_Interface
	 */
	public function createItem()
	{
		return $this->_productManager->createItem();
	}


	/**
	 * Creates a search object and optionally sets base criteria.
	 *
	 * @param boolean $default Add default criteria
	 * @return MW_Common_Criteria_Interface Criteria object
	 */
	public function createSearch( $default = false )
	{
		return $this->_productManager->createSearch( $default );
	}


	/**
	 * Removes an item from the index.
	 *
	 * @param integer $id Product ID
	 */
	public function deleteItem( $id )
	{
		$this->deleteItems( array( $id ) );
	}


	/**
	 * Removes multiple items from the index.
	 *
	 * @param array $ids list of product IDs
	 */
	public function deleteItems( array $ids )
	{
		foreach( $this->_submanagers as $submanager ) {
			$submanager->deleteItems( $ids );
		}
	}


	/**
	 * Returns the product item for the given product ID.
	 *
	 * @param integer $id Unique ID to search for
	 * @param array $ref List of domains to fetch list items and referenced items for
	 * @return MShop_Product_Item_Interface Product item
	 */
	public function getItem( $id, array $ref = array() )
	{
		return $this->_productManager->getItem( $id, $ref );
	}


	/**
	 * Returns a list of objects describing the available criterias for searching.
	 *
	 * @param boolean $withsub Return also attributes of sub-managers if true
	 * @return array List of items implementing MW_Common_Criteria_Attribute_Interface
	 */
	public function getSearchAttributes( $withsub = true )
	{
		$list = $this->_productManager->getSearchAttributes( false );

		foreach( $this->_submanagers as $submanager ) {
			$list = array_merge( $list, $submanager->getSearchAttributes( $withsub ) );
		}

		return $list;
	}


	/**
	 * Returns a new manager for product extensions.
	 *
	 * @param string $manager Name of the sub manager type in lower case
	 * @param string|null $name Name of the implementation, will be from configuration (or Default) if null
	 * @return mixed Manager for different extensions, e.g stock, tags, locations, etc.
	 */
	public function getSubManager( $manager, $name = null )
	{
		return $this->_getSubManager( 'catalog', 'index/' . $manager, $name );
	}


	/**
	 * Optimizes the index if necessary.
	 * Execution of this operation can take a very long time and shouldn't be
	 * called through a web server enviroment.
	 */
	public function optimize()
	{
		$context = $this->_getContext();
		$dbm = $context->getDatabaseManager();
		$conn = $dbm->acquire();

		try
		{
			$path = 'mshop/catalog/manager/index/default/optimize';
			foreach( $context->getConfig()->get( $path, array() ) as $sql ) {
				$conn->create( $sql )->execute()->finish();
			}

			$dbm->release( $conn );
		}
		catch( Exception $e )
		{
			$dbm->release( $conn );
			throw $e;
		}


		foreach( $this->_submanagers as $submanager ) {
			$submanager->optimize();
		}
	}


	/**
	 * Rebuilds the catalog index for searching products or specified list of products.
	 * This can be a long lasting operation.
	 *
	 * @param array $items Optional product item list
	 */
	public function rebuildIndex( array $items = array() )
	{
		$context = $this->_getContext();
<<<<<<< HEAD
		$search = $this->_productManager->createSearch( true );
		$size = $context->getConfig()->get( 'mshop/catalog/manager/index/default/chunksize', 1000 );
		$search->setSlice( 0, $size );

=======
		$config = $context->getConfig();

		$start = 0;
		$size = $config->get( 'mshop/catalog/manager/index/default/chunksize', 1000 );

		$mode = $config->get( 'mshop/catalog/manager/index/default/index', 'categorized' );
>>>>>>> 2744e3af

		$default = array( 'attribute', 'price', 'text', 'product' );
		$domains = $config->get( 'mshop/catalog/manager/index/default/domains', $default );

<<<<<<< HEAD
			$ids = array();
			foreach( $items as $item ) {
				$ids[] = $item->getId();
			}

=======
		$search = $this->_productManager->createSearch( true );
		$defaultConditions = $search->getConditions();

		if( count( $items ) > 0 )
		{
			$paramIds = array();
			foreach( $items as $item ) {
				$paramIds[] = $item->getId();
			}

>>>>>>> 2744e3af
			$expr = array(
				$defaultConditions,
				$search->compare( '==', 'product.id', $paramIds )
			);
			$search->setConditions( $search->combine( '&&', $expr ) );

			$this->_writeIndex( $search, $domains, $size );
			
			return;
		}

<<<<<<< HEAD

		$default = array( 'attribute', 'price', 'text', 'product' );
		$domains = $context->getConfig()->get( 'mshop/catalog/manager/index/default/domains', $default );
		$start = 0;
=======
		if( $mode === 'all' )
		{
			$this->_writeIndex( $search, $domains, $size );

			return;
		}

		$ids = array();
		
		$catalogListManager = MShop_Catalog_Manager_Factory::createManager( $context )->getSubManager('list');
		$categorySearch = $catalogListManager->createSearch( true );
>>>>>>> 2744e3af

		do
		{
			$categorySearch->setConditions( $categorySearch->compare( '==', 'catalog.list.domain', 'product' ) );
			$categorySearch->setSlice( $start, $size );

		 	$result = $catalogListManager->searchItems( $categorySearch );

			$ids = array();
			foreach( $result as $catalogListItem ) {
				$ids[] = $catalogListItem->getRefId();
			}

			$count = count( $ids );
			if( $count === 0 ) { continue; }
			
			$start += $count;

			$expr = array(
				$defaultConditions,
				$search->compare( '==', 'product.id', $ids )
			);
			$search->setConditions( $search->combine( '&&', $expr ) );

			$this->_writeIndex( $search, $domains, $size );
		}
		while( $count > 0 );
	}


	/**
	 * Stores a new item in the index.
	 *
	 * @param MShop_Common_Item_Interface $item Product item
	 * @param boolean $fetch True if the new ID should be returned in the item
	 */
	public function saveItem( MShop_Common_Item_Interface $item, $fetch = true )
	{
		$iface = 'MShop_Product_Item_Interface';
		if( !( $item instanceof $iface ) ) {
			throw new MShop_Catalog_Exception( sprintf( 'Object does not implement "%1$s"', $iface ) );
		}


		$itemId = $item->getId();

		if( $itemId === null ) {
			throw new MShop_Catalog_Exception( 'Item ID must not be null' );
		}


		$confpath = 'mshop/catalog/manager/index/default/domains';
		$default = array( 'attribute', 'price', 'text', 'product' );

		$item = $this->getItem( $itemId, $this->_getContext()->getConfig()->get( $confpath, $default ) );

		$this->deleteItem( $itemId );

		foreach ( $this->_submanagers as $submanager ) {
			$submanager->saveItem( $item );
		}

		$this->_saveSubProducts( array ( $itemId => $item ) );
	}


	/**
	 * Searches for items matching the given criteria.
	 *
	 * @param MW_Common_Criteria_Interface $search Search criteria
	 * @param array $ref List of domains to fetch list items and referenced items for
	 * @param integer &$total Total number of items matched by the given criteria
	 * @return array List of items implementing MShop_Product_Item_Interface
	 */
	public function searchItems( MW_Common_Criteria_Interface $search, array $ref = array(), &$total = null )
	{
		$items = $ids = array();
		$dbm = $this->_getContext()->getDatabaseManager();
		$conn = $dbm->acquire();

		try
		{
			$level = MShop_Locale_Manager_Abstract::SITE_ALL;
			$cfgPathSearch = 'mshop/catalog/manager/index/default/item/search';
			$cfgPathCount =  'mshop/catalog/manager/index/default/item/count';
			$required = array( 'product' );

			$results = $this->_searchItems( $conn, $search, $cfgPathSearch, $cfgPathCount, $required, $total, $level );

			while( ( $row = $results->fetch() ) !== false ) {
				$ids[] = $row['id'];
			}

			$dbm->release( $conn );
		}
		catch( Exception $e )
		{
			$dbm->release( $conn );
			throw $e;
		}

		$search = $this->_productManager->createSearch();
		$search->setConditions( $search->compare( '==', 'product.id', $ids ) );
		$products = $this->_productManager->searchItems( $search, $ref );

		foreach( $ids as $id )
		{
			if( isset( $products[$id] ) ) {
				$items[$id] = $products[$id];
			}
		}

		return $items;
	}


	/**
	* Re-writes the index entries for all products that are search result of given criteria
	*
	* @param MW_Common_Criteria_Interface $search Search criteria
	* @param array $domains List of domains to be 
	* @param integer $size Size of a chunk of products to handle at a time
	*/
	protected function _writeIndex( MW_Common_Criteria_Interface $search, array $domains, $size )
	{
		$config = $this->_getContext()->getConfig();

		$start = 0;
		$search->setSlice( $start, $size );

		do
		{
			$products = $this->_productManager->searchItems( $search, $domains );
			$count = count( $products );
			if( $count === 0 ) { continue; }

			$start += $count;
			$search->setSlice( $start, $size );

			try
			{
				$this->_begin();
		
				$this->deleteItems( array_keys( $products ) );

				foreach ( $this->_submanagers as $submanager ) {
					$submanager->rebuildIndex( $products );
				}

				$this->_commit();
			}
			catch( Exception $e )
			{
				$this->_rollback();
				throw $e;
			}

			$this->_saveSubProducts( $products );
		}
		while( $count > 0 );
	}


	/**
	 * Saves catalog, price, text and attribute of subproduct.
	 *
	 * @param MShop_Product_Item_Interface $items Product items
	 */
	protected function _saveSubProducts( array $items )
	{
		$context = $this->_getContext();
		$default = array( 'attribute', 'price', 'text', 'product' );
		$domains = $context->getConfig()->get( 'mshop/catalog/manager/index/default/domains', $default );
		$size = $context->getConfig()->get( 'mshop/catalog/manager/index/default/chunksize', 1000 );

		foreach( $items as $id => $product )
		{
			$search = $this->_productManager->createSearch( true );
			$search->setSlice( 0, $size );
			$start = 0;

			do
			{
				$ids = array_keys( $product->getRefItems( 'product', null, 'default' ) );

				$expr = array(
					$search->compare( '==', 'product.id', $ids ),
					$search->getConditions(),
				);
				$search->setConditions( $search->combine( '&&', $expr ) );

				$result = $this->_productManager->searchItems( $search, $domains );

				$itemList = array();
				foreach( $result as $refItem )
				{
					$refItem->setId( null );
					$refItem->setId( $id );
					$itemList[] = $refItem;
				}

				try
				{
					$this->_begin();

					foreach( $this->_submanagers as $submanager ) {
						$submanager->rebuildIndex( $itemList );
					}

					$this->optimize();

					$this->_commit();
				}
				catch( Exception $e )
				{
					$this->_rollback();
					throw $e;
				}

				$count = count( $result );
				$start += $count;
				$search->setSlice( $start, $size );
			}
			while( $count > 0 );

		}
	}
}<|MERGE_RESOLUTION|>--- conflicted
+++ resolved
@@ -176,30 +176,16 @@
 	public function rebuildIndex( array $items = array() )
 	{
 		$context = $this->_getContext();
-<<<<<<< HEAD
-		$search = $this->_productManager->createSearch( true );
-		$size = $context->getConfig()->get( 'mshop/catalog/manager/index/default/chunksize', 1000 );
-		$search->setSlice( 0, $size );
-
-=======
 		$config = $context->getConfig();
 
 		$start = 0;
 		$size = $config->get( 'mshop/catalog/manager/index/default/chunksize', 1000 );
 
 		$mode = $config->get( 'mshop/catalog/manager/index/default/index', 'categorized' );
->>>>>>> 2744e3af
 
 		$default = array( 'attribute', 'price', 'text', 'product' );
 		$domains = $config->get( 'mshop/catalog/manager/index/default/domains', $default );
 
-<<<<<<< HEAD
-			$ids = array();
-			foreach( $items as $item ) {
-				$ids[] = $item->getId();
-			}
-
-=======
 		$search = $this->_productManager->createSearch( true );
 		$defaultConditions = $search->getConditions();
 
@@ -210,7 +196,6 @@
 				$paramIds[] = $item->getId();
 			}
 
->>>>>>> 2744e3af
 			$expr = array(
 				$defaultConditions,
 				$search->compare( '==', 'product.id', $paramIds )
@@ -222,12 +207,6 @@
 			return;
 		}
 
-<<<<<<< HEAD
-
-		$default = array( 'attribute', 'price', 'text', 'product' );
-		$domains = $context->getConfig()->get( 'mshop/catalog/manager/index/default/domains', $default );
-		$start = 0;
-=======
 		if( $mode === 'all' )
 		{
 			$this->_writeIndex( $search, $domains, $size );
@@ -239,7 +218,6 @@
 		
 		$catalogListManager = MShop_Catalog_Manager_Factory::createManager( $context )->getSubManager('list');
 		$categorySearch = $catalogListManager->createSearch( true );
->>>>>>> 2744e3af
 
 		do
 		{
