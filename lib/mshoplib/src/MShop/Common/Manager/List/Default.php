--- conflicted
+++ resolved
@@ -120,25 +120,18 @@
 			$statement->bind( 5, $item->getRefId(), MW_DB_Statement_Abstract::PARAM_STR );
 			$statement->bind( 6, $item->getDateStart(), MW_DB_Statement_Abstract::PARAM_STR );
 			$statement->bind( 7, $item->getDateEnd(), MW_DB_Statement_Abstract::PARAM_STR );
-<<<<<<< HEAD
-			$statement->bind( 8, $item->getPosition(), MW_DB_Statement_Abstract::PARAM_INT );
-			$statement->bind( 9, $item->getStatus(), MW_DB_Statement_Abstract::PARAM_INT );
-
-			$statement->bind( 10, $time);//mtime
-			$statement->bind( 11, $this->_getContext()->getEditor());
-=======
 			$statement->bind( 8, json_encode( $item->getConfig() ), MW_DB_Statement_Abstract::PARAM_STR );
 			$statement->bind( 9, $item->getPosition(), MW_DB_Statement_Abstract::PARAM_INT );
-
-			$statement->bind( 10, $time );//mtime
-			$statement->bind( 11, $this->_getContext()->getEditor() );
->>>>>>> 6d63f934
+			$statement->bind( 10, $item->getStatus(), MW_DB_Statement_Abstract::PARAM_INT );
+
+			$statement->bind( 11, $time);//mtime
+			$statement->bind( 12, $this->_getContext()->getEditor());
 
 
 			if( $id !== null ) {
-				$statement->bind( 12, $id, MW_DB_Statement_Abstract::PARAM_INT );
+				$statement->bind( 13, $id, MW_DB_Statement_Abstract::PARAM_INT );
 			} else {
-				$statement->bind( 12, $time ); //ctime
+				$statement->bind( 13, $time ); //ctime
 			}
 
 			$result = $statement->execute()->finish();
@@ -365,9 +358,9 @@
 			{
 				$config = $row['config'];
 				if ( ( $row['config'] = json_decode( $row['config'], true ) ) === null )
-				{
-					$msg = sprintf( 'Invalid JSON as result of search for ID "%2$s" in "%1$s": %3$s', $this->_prefix . '.config', $row['id'], $config );
-					$this->_getContext()->getLogger()->log( $msg, MW_Logger_Abstract::WARN );
+				{
+					$msg = sprintf( 'Invalid JSON as result of search for ID "%2$s" in "%1$s": %3$s', $this->_prefix . '.config', $row['id'], $config );
+					$this->_getContext()->getLogger()->log( $msg, MW_Logger_Abstract::WARN );
 				}
 
 				$map[ $row['id'] ] = $row;
