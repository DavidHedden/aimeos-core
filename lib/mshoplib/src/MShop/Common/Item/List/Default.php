--- conflicted
+++ resolved
@@ -234,50 +234,52 @@
 
 
 	/**
-<<<<<<< HEAD
-	 * Returns the status of the lsit item.
-	 *
-	 * @return integer Status of the item
-	 */
-	public function getStatus()
-	{
+	 * Returns the status of the list item.
+	 *
+	 * @return integer Status of the item
+	 */
+	public function getStatus()
+	{
 		return ( isset( $this->_values['status'] ) ? (int) $this->_values['status'] : 0 );
 	}
 
 
-	/**
-	 * Sets the new status of the list item.
-	 *
-	 * @param integer $status Status of the item
-	 */
-	public function setStatus( $status )
-	{
-		if ( $status == $this->getStatus() ) {
-			return;
-		}
-
+	/**
+	 * Sets the new status of the list item.
+	 *
+	 * @param integer $status Status of the item
+	 */
+	public function setStatus( $status )
+	{
+		if ( $status == $this->getStatus() ) {
+			return;
+		}
+
 		$this->_values['status'] = (int) $status;
-=======
-	 * Returns the configuration of the list item.
-	 *
-	 * @return string Custom configuration values
-	 */
-	public function getConfig()
-	{
-		return ( isset( $this->_values['config'] ) ? $this->_values['config'] : array() );
-	}
-
-
-	/**
-	 * Sets the new configuration for the list item.
-	 *
-	 * @param array $config Custom configuration values
-	 */
-	public function setConfig( array $config )
-	{
-		$this->_values['config'] = $config;
->>>>>>> 6d63f934
-		$this->setModified();
+		$this->setModified();
+	}
+
+
+	/**
+	 * Returns the configuration of the list item.
+	 *
+	 * @return string Custom configuration values
+	 */
+	public function getConfig()
+	{
+		return ( isset( $this->_values['config'] ) ? $this->_values['config'] : array() );
+	}
+
+
+	/**
+	 * Sets the new configuration for the list item.
+	 *
+	 * @param array $config Custom configuration values
+	 */
+	public function setConfig( array $config )
+	{
+		$this->_values['config'] = $config;
+		$this->setModified();
 	}
 
 
